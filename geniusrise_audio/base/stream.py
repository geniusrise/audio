# 🧠 Geniusrise
# Copyright (C) 2023  geniusrise.ai
#
# Licensed under the Apache License, Version 2.0 (the "License");
# you may not use this file except in compliance with the License.
# You may obtain a copy of the License at
#
#  http://www.apache.org/licenses/LICENSE-2.0
#
# Unless required by applicable law or agreed to in writing, software
# distributed under the License is distributed on an "AS IS" BASIS,
# WITHOUT WARRANTIES OR CONDITIONS OF ANY KIND, either express or implied.
# See the License for the specific language governing permissions and
# limitations under the License.

import multiprocessing
from typing import Any, Dict, Optional, Tuple, Union

import torch
import transformers
from faster_whisper import WhisperModel
from geniusrise import Bolt, State, StreamingInput, StreamingOutput
from geniusrise.logging import setup_logger
from optimum.bettertransformer import BetterTransformer
from transformers import AutoConfig, AutoFeatureExtractor, AutoModelForAudioClassification
from whispercpp import Whisper


class AudioStream(Bolt):
    def __init__(
        self,
        input: StreamingInput,
        output: StreamingOutput,
        state: State,
        **kwargs,
    ):
        """
        Initializes the AudioStream with configurations and sets up logging.
        Prepares the environment for audio streaming tasks.

        Args:
            input (StreamingInput): The input data configuration for the audio streaming task.
            output (StreamingOutput): The output data configuration for the results of the audio streaming.
            state (State): The state configuration for the Bolt, managing its operational status.
            **kwargs: Additional keyword arguments for extended functionality and model configurations.
        """
        super().__init__(input=input, output=output, state=state)
        self.log = setup_logger(self)

    def load_models(
        self,
        model_name: str,
        processor_name: str,
        model_location: Optional[str] = None,
        model_revision: Optional[str] = None,
        processor_revision: Optional[str] = None,
        model_class: str = "",
        processor_class: str = "AutoFeatureExtractor",
        use_cuda: bool = False,
        precision: str = "float16",
        quantization: int = 0,
        device_map: Union[str, Dict, None] = "auto",
        max_memory: Dict[int, str] = {0: "24GB"},
        torchscript: bool = False,
        compile: bool = False,
        flash_attention: bool = False,
        better_transformers: bool = False,
        use_whisper_cpp: bool = False,
        use_faster_whisper: bool = False,
        **model_args: Any,
    ) -> Tuple[AutoModelForAudioClassification, AutoFeatureExtractor]:
        """
        Loads and configures the specified audio model and processor for audio streaming.

        Args:
            model_name (str): Name or path of the audio model to load.
            processor_name (str): Name or path of the processor to load.
            model_location (Optional[str]): Local path to the model files.
            model_revision (Optional[str]): Specific model revision to load (e.g., commit hash).
            processor_revision (Optional[str]): Specific processor revision to load.
            model_class (str): Class of the model to be loaded.
            processor_class (str): Class of the processor to be loaded.
            use_cuda (bool): Flag to use CUDA for GPU acceleration.
            precision (str): Desired precision for computations ("float32", "float16", etc.).
            quantization (int): Bit level for model quantization (0 for none, 8 for 8-bit).
            device_map (Union[str, Dict, None]): Specific device(s) for model operations.
            max_memory (Dict[int, str]): Maximum memory allocation for the model.
            torchscript (bool): Enable TorchScript for model optimization.
            compile (bool): Enable Torch JIT compilation.
            flash_attention (bool): Flag to enable Flash Attention optimization for faster processing.
            better_transformers (bool): Flag to enable Better Transformers optimization for faster processing.
            use_whisper_cpp (bool): Whether to use whisper.cpp to load the model. Defaults to False. Note: only works for these models: https://github.com/aarnphm/whispercpp/blob/524dd6f34e9d18137085fb92a42f1c31c9c6bc29/src/whispercpp/utils.py#L32
            use_faster_whisper (bool): Whether to use faster-whisper.
            **model_args (Any): Additional arguments for model loading.

        Returns:
            Tuple[AutoModelForAudioClassification, AutoFeatureExtractor]: Loaded model and processor.
        """
        self.log.info(f"Loading audio model: {model_name}")

        if use_whisper_cpp:
            return (
                self.load_models_whisper_cpp(
                    model_name=self.model_name,
                    basedir=self.output.output_folder,
                ),
                None,
            )
        elif use_faster_whisper:
            return (
                self.load_models_faster_whisper(
                    model_name=model_name,
                    device_map=device_map if type(device_map) is str else "auto",
                    precision=precision,
                    cpu_threads=multiprocessing.cpu_count(),
                    num_workers=1,
                    download_root=None,
                ),
                None,
            )

        # Determine torch dtype based on precision
        torch_dtype = self._get_torch_dtype(precision)

        # Configure device map for CUDA
        if use_cuda and not device_map:
            device_map = "auto"

        # Load the model and processor
        FeatureExtractorClass = getattr(transformers, processor_class)
        config = AutoConfig.from_pretrained(processor_name, revision=processor_revision)

        if model_name == "local":
            processor = FeatureExtractorClass.from_pretrained(model_location, torch_dtype=torch_dtype)
        else:
            processor = FeatureExtractorClass.from_pretrained(
                processor_name, revision=processor_revision, torch_dtype=torch_dtype
            )

        ModelClass = getattr(transformers, model_class)
        if quantization == 8:
            if model_name == "local":
                model = ModelClass.from_pretrained(
                    model_location,
                    max_memory=max_memory,
                    load_in_8bit=True,
                    config=config,
                    **model_args,
                )
            else:
                model = ModelClass.from_pretrained(
                    model_name,
                    revision=model_revision,
                    max_memory=max_memory,
                    load_in_8bit=True,
                    config=config,
                    **model_args,
                )
        elif quantization == 4:
            if model_name == "local":
                model = ModelClass.from_pretrained(
                    model_location,
                    max_memory=max_memory,
                    load_in_4bit=True,
                    config=config,
                    **model_args,
                )
            else:
                model = ModelClass.from_pretrained(
                    model_name,
                    revision=model_revision,
                    max_memory=max_memory,
                    load_in_4bit=True,
                    config=config,
                    **model_args,
                )
        else:
            if model_name == "local":
                model = ModelClass.from_pretrained(
                    model_location,
                    torch_dtype=torch_dtype,
                    max_memory=max_memory,
                    config=config,
                    **model_args,
                )
            else:
                model = ModelClass.from_pretrained(
                    model_name,
                    revision=model_revision,
                    torch_dtype=torch_dtype,
                    max_memory=max_memory,
                    config=config,
                    **model_args,
                )

        model = model.to(device_map)
        if compile:
            model = torch.compile(model)

        if better_transformers:
            model = BetterTransformer.transform(model, keep_original_model=True)

        # Set to evaluation mode for inference
        model.eval()

        self.log.debug("Audio model and processor loaded successfully.")
        return model, processor

    def load_models_whisper_cpp(self, model_name: str, basedir: str):
        """
        Loads the specified model using whisper.cpp.

        Args:
            model_name (str): Name of the model to load.
            basedir (str): Base directory for saving the model files.

        Returns:
            The loaded model.
        """
        return Whisper.from_pretrained(
            model_name=model_name,
            basedir=basedir,
        )

    def load_models_faster_whisper(
        self,
        model_name,
        device_map: str = "auto",
        precision="float16",
        quantization=0,
        cpu_threads=4,
        num_workers=1,
        download_root=None,
    ):
        """
        Loads the specified model using faster-whisper.

        Args:
            model_name: Name or path of the model to load.
            device_map (str): Device to use for computation (e.g., "cpu", "cuda").
            precision (str): Precision for model computation (e.g., "float16", "int8").
            quantization (int): Quantization level for the model (0 for no quantization).
            cpu_threads (int): Number of CPU threads to use.
            num_workers (int): Number of worker processes to use.
            download_root (str): Root directory for downloading model files.

        Returns:
            The loaded model.
        """
        return WhisperModel(
            model_size_or_path=model_name,
            device=device_map.split(":")[0] if ":" in device_map else device_map,
            device_index=int(device_map.replace("cuda:", "").replace("mps:", "")) if "cuda:" in device_map else 0,
            compute_type=precision if quantization == 0 else f"int{quantization}_{precision}",
            cpu_threads=cpu_threads,
            num_workers=num_workers,
            download_root=download_root,
            local_files_only=False,
        )

    def _get_torch_dtype(self, precision: str) -> torch.dtype:
        """
        Determines the torch dtype based on the specified precision.

        Args:
            precision (str): The desired precision for computations.

        Returns:
            torch.dtype: The corresponding torch dtype.

        Raises:
            ValueError: If an unsupported precision is specified.
        """
        dtype_map = {
            "float32": torch.float32,
            "float": torch.float,
            "float64": torch.float64,
            "double": torch.double,
            "float16": torch.float16,
            "bfloat16": torch.bfloat16,
            "half": torch.half,
            "uint8": torch.uint8,
            "int8": torch.int8,
            "int16": torch.int16,
            "short": torch.short,
            "int32": torch.int32,
            "int": torch.int,
            "int64": torch.int64,
            "quint8": torch.quint8,
            "qint8": torch.qint8,
            "qint32": torch.qint32,
        }
<<<<<<< HEAD
        return dtype_map.get(precision, torch.float)

    def __done(self):
        """
        Finalizes the AudioStream processing. Sends notification email if configured.

        This method should be called after all audio streaming tasks are complete.
        It handles any final steps such as sending notifications or cleaning up resources.
        """
        if self.notification_email:
            self.output.flush()
            send_email(recipient=self.notification_email, bucket_name=self.output.bucket, prefix=self.output.s3_folder)
=======
        return dtype_map.get(precision, torch.float)
>>>>>>> f6b8ff2d
<|MERGE_RESOLUTION|>--- conflicted
+++ resolved
@@ -24,6 +24,7 @@
 from optimum.bettertransformer import BetterTransformer
 from transformers import AutoConfig, AutoFeatureExtractor, AutoModelForAudioClassification
 from whispercpp import Whisper
+from geniusrise_audio.base.communication import send_email
 
 
 class AudioStream(Bolt):
@@ -290,7 +291,6 @@
             "qint8": torch.qint8,
             "qint32": torch.qint32,
         }
-<<<<<<< HEAD
         return dtype_map.get(precision, torch.float)
 
     def __done(self):
@@ -302,7 +302,4 @@
         """
         if self.notification_email:
             self.output.flush()
-            send_email(recipient=self.notification_email, bucket_name=self.output.bucket, prefix=self.output.s3_folder)
-=======
-        return dtype_map.get(precision, torch.float)
->>>>>>> f6b8ff2d
+            send_email(recipient=self.notification_email, bucket_name=self.output.bucket, prefix=self.output.s3_folder)